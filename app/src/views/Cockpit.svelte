<svelte:head>
  <title>Jet Protocol | {dictionary[$PREFERRED_LANGUAGE].cockpit.title}</title>
</svelte:head>
<script lang="ts">
  import { Datatable, rows } from 'svelte-simple-datatables';
  import { NATIVE_MINT } from '@solana/spl-token';
  import type { Reserve, Obligation } from '../models/JetTypes';
  import { TRADE_ACTION, MARKET, ASSETS, CURRENT_RESERVE, NATIVE, COPILOT, PREFERRED_LANGUAGE } from '../store';
  import { inDevelopment, airdrop, deposit, withdraw, borrow, repay } from '../scripts/jet';
  import { currencyFormatter, totalAbbrev, getObligationData, TokenAmount, Amount } from '../scripts/utils';
  import { dictionary, definitions } from '../scripts/localization'; 
  import { explorerUrl } from '../scripts/programUtil';
  import Loader from '../components/Loader.svelte';
  import ConnectWallet from '../components/ConnectWallet.svelte';
  import ReserveDetail from '../components/ReserveDetail.svelte';
  import Toggle from '../components/Toggle.svelte';

  let marketTVL: number = 0;
  let walletBalances: Record<string, TokenAmount> = {};
  let collateralBalances: Record<string, number> = {};
  let loanBalances: Record<string, number> = {};
  let maxBorrowAmounts: Record<string, number> = {};
  let maxWithdrawAmounts: Record<string, number> = {};
  let assetsAreCurrentDeposit: Record<string, boolean> = {};
  let assetsAreCurrentBorrow: Record<string, boolean> = {};
  let obligation: Obligation;
  let adjustedRatio: number;
  let belowMinCRatio: boolean = false;
  let noDeposits: boolean = true;
  let inputAmount: number | null;
  let maxInputValue: number;
  let inputError: string;
  let disabledInput: boolean = true;
  let disabledMessage: string = '';
  let reserveDetail: Reserve | null = null;
  let init: boolean = false;
  let sendingTrade: boolean = false;

  // Datatable settings
  let tableData: Reserve[] = [];
  const tableSettings: any = {
    sortable: false,
    pagination: false,
    scrollY: false,
    blocks: {
      searchInput: true
    },
    labels: {
        search: dictionary[$PREFERRED_LANGUAGE].cockpit.search,    
    }
  };

  // If in development, can request airdrop for testing
  const doAirdrop = async (reserve: Reserve): Promise<void> => {
    let amount = TokenAmount.tokens("100", reserve.decimals);
    if(reserve.tokenMintPubkey.equals(NATIVE_MINT)) {
      amount = TokenAmount.tokens("10", reserve.decimals);
    }

    const [ok, txid] = await airdrop(reserve.abbrev, amount.amount);
    if (ok && txid) {
      COPILOT.set({
        alert: {
          good: true,
          header: dictionary[$PREFERRED_LANGUAGE].copilot.alert.success,
          text:  dictionary[$PREFERRED_LANGUAGE].copilot.alert.airdropSuccess
            .replace('{{UI AMOUNT}}', amount.uiAmount)
            .replace('{{RESERVE ABBREV}}', reserve.abbrev)
        }
      });
    } else if (!ok && !txid) {
      COPILOT.set({
        alert: {
          good: false,
          header: dictionary[$PREFERRED_LANGUAGE].copilot.alert.failed,
          text: dictionary[$PREFERRED_LANGUAGE].cockpit.txFailed
        }
      });
    }
  };

  // Change current reserve
  const changeReserve = (reserve: Reserve): void => {
    inputError = '';
    inputAmount = null;
    CURRENT_RESERVE.set(reserve);
    updateValues();
  };

  // Check if user input should be disabled
  // depending on wallet balance and position
  const checkDisabledInput = (): void => {
    if (!$ASSETS || !$CURRENT_RESERVE) {
      return;
    }

    disabledMessage = '';
    disabledInput = false;
    if ($TRADE_ACTION === 'deposit' && (walletBalances[$CURRENT_RESERVE.abbrev]?.amount.isZero() || assetsAreCurrentBorrow[$CURRENT_RESERVE.abbrev])) {
      disabledInput = true;
      if (assetsAreCurrentBorrow[$CURRENT_RESERVE.abbrev]) {
        disabledMessage = dictionary[$PREFERRED_LANGUAGE].cockpit.assetIsCurrentBorrow
          .replace('{{ASSET}}', $CURRENT_RESERVE.abbrev);
      }
    } else if ($TRADE_ACTION === 'withdraw' && (!collateralBalances[$CURRENT_RESERVE.abbrev] || noDeposits || belowMinCRatio )) {
      disabledInput = true;
<<<<<<< HEAD
=======
      if (noDeposits) {
        disabledMessage = disabledMessage = dictionary[$PREFERRED_LANGUAGE].cockpit.noDeposits;
      } else if (belowMinCRatio) {
        disabledMessage = disabledMessage = dictionary[$PREFERRED_LANGUAGE].cockpit.belowMinCRatio;
      }
>>>>>>> 078612bb
    } else if ($TRADE_ACTION === 'borrow' && (noDeposits || belowMinCRatio || assetsAreCurrentDeposit[$CURRENT_RESERVE.abbrev] || !$CURRENT_RESERVE.availableLiquidity.uiAmountFloat)) {
      disabledInput = true;
      if (noDeposits) {
        disabledMessage = disabledMessage = dictionary[$PREFERRED_LANGUAGE].cockpit.noDeposits;
      } else if (belowMinCRatio) {
        disabledMessage = disabledMessage = dictionary[$PREFERRED_LANGUAGE].cockpit.belowMinCRatio;
      } else if (assetsAreCurrentDeposit[$CURRENT_RESERVE.abbrev]) {
        disabledMessage = disabledMessage = dictionary[$PREFERRED_LANGUAGE].cockpit.assetIsCurrentDeposit
          .replace('{{ASSET}}', $CURRENT_RESERVE.abbrev);
      }
    } else if ($TRADE_ACTION === 'repay' && !loanBalances[$CURRENT_RESERVE.abbrev]) {
      disabledInput = true;
    }

    return;
  };

  // Get the maximum value a user can input
  // depending on wallet balance and position
  const getMaxInputValue = (): void => {
    if (!$ASSETS || !$CURRENT_RESERVE) {
      return;
    }

    if ($TRADE_ACTION === 'deposit') {
      if ($CURRENT_RESERVE.abbrev === 'SOL' && walletBalances[$CURRENT_RESERVE.abbrev]?.uiAmountFloat > 0.02) {
        maxInputValue = walletBalances[$CURRENT_RESERVE.abbrev]?.uiAmountFloat - 0.02;
      } else {
        maxInputValue = walletBalances[$CURRENT_RESERVE.abbrev]?.uiAmountFloat;
      }
    } else if ($TRADE_ACTION === 'withdraw') {
      maxInputValue = maxWithdrawAmounts[$CURRENT_RESERVE.abbrev];
    } else if ($TRADE_ACTION === 'borrow') {
      maxInputValue = maxBorrowAmounts[$CURRENT_RESERVE.abbrev];
    } else {
      maxInputValue =  loanBalances[$CURRENT_RESERVE.abbrev]
    }

    return;
  };

  // Adjust user input and calculate updated c-ratio if 
  // they were to submit current trade
  const adjustCollateralizationRatio = (): void => {
    if (!$CURRENT_RESERVE || !$ASSETS) {
      return;
    }

    if ($TRADE_ACTION === 'deposit') {
      adjustedRatio = (obligation.depositedValue + ((inputAmount ?? 0) * $CURRENT_RESERVE.price)) / (
          obligation.borrowedValue > 0
            ? obligation.borrowedValue
              : 1
        );
    } else if ($TRADE_ACTION === 'withdraw') {
      adjustedRatio = (obligation.depositedValue - ((inputAmount ?? 0) * $CURRENT_RESERVE.price)) / (
          obligation.borrowedValue > 0 
            ? obligation.borrowedValue
              : 1
        );
    } else if ($TRADE_ACTION === 'borrow') {
      adjustedRatio = obligation.depositedValue / (
          (obligation.borrowedValue + ((inputAmount ?? 0) * $CURRENT_RESERVE.price)) > 0
            ? (obligation.borrowedValue + ((inputAmount ?? 0) * $CURRENT_RESERVE.price))
              : 1
        );
    } else if ($TRADE_ACTION === 'repay') {
      adjustedRatio = obligation.depositedValue / (
          (obligation.borrowedValue - ((inputAmount ?? 0) * $CURRENT_RESERVE.price))
            ? (obligation.borrowedValue - ((inputAmount ?? 0) * $CURRENT_RESERVE.price))
             : 1
      );
    }
    
  };

  // Update all market/user data
  const updateValues = (): void => {
    marketTVL = 0;
    tableData = [];
    for (let r in $MARKET.reserves) {
      // Market data
      marketTVL += $MARKET.reserves[r].marketSize.muln($MARKET.reserves[r].price).uiAmountFloat;
      if ($MARKET.reserves[r]) {
        tableData.push($MARKET.reserves[r]);
      }

      // Position balances
      collateralBalances[r] = $ASSETS?.tokens[r]?.collateralBalance.uiAmountFloat ?? 0;
      loanBalances[r] = $ASSETS?.tokens[r]?.loanBalance.uiAmountFloat ?? 0;

      // Deposit data
     if ($ASSETS) {
        walletBalances[r] = $ASSETS.tokens[r]?.tokenMintPubkey.equals(NATIVE_MINT) 
          ? $ASSETS.sol
          : $ASSETS.tokens[r]?.walletTokenBalance;
      }
      
      // Withdraw data
      maxWithdrawAmounts[r] = obligation?.borrowedValue
        ? (obligation.depositedValue - ($MARKET.minColRatio * obligation.borrowedValue)) / $MARKET.reserves[r].price
          : collateralBalances[r];
      if (maxWithdrawAmounts[r] > collateralBalances[r]) {
        maxWithdrawAmounts[r] = collateralBalances[r];
      }

      // Borrow data
      obligation = getObligationData();
      belowMinCRatio = obligation.depositedValue / obligation.borrowedValue <= $MARKET.minColRatio;
      noDeposits = !obligation.depositedValue;
      assetsAreCurrentDeposit[r] = collateralBalances[r] > 0;
      assetsAreCurrentBorrow[r] = loanBalances[r] > 0;
      maxBorrowAmounts[r] = ((obligation.depositedValue / $MARKET.minColRatio) - obligation.borrowedValue) / $MARKET.reserves[r].price;
      if (maxBorrowAmounts[r] > $MARKET.reserves[r].availableLiquidity.uiAmountFloat) {
        maxBorrowAmounts[r] = $MARKET.reserves[r].availableLiquidity.uiAmountFloat;
      }
    };

    // Set adjusted ratio to current ratio
    if (!adjustedRatio && obligation.colRatio) {
      adjustedRatio = obligation.colRatio;
    }

    // Check if user's current position shouldn't allow trades
    checkDisabledInput();

    // Get max input value for current trade scenario
    getMaxInputValue();
  };

  // Check scenario and submit trade
  const checkSubmit = () => {
    if (!disabledInput) {
      if ((obligation?.borrowedValue || $TRADE_ACTION === 'borrow') && inputAmount && adjustedRatio <= $MARKET.minColRatio) {
        COPILOT.set({
          suggestion: {
            good: false,
            detail: dictionary[$PREFERRED_LANGUAGE].cockpit.subjectToLiquidation
              .replace('{{NEW-C-RATIO}}', currencyFormatter(adjustedRatio * 100, false, 1)),                        
            action: {
              text: dictionary[$PREFERRED_LANGUAGE].cockpit.confirm,
              onClick: () => submitTrade()
            }
          }
        });
      } else {
        submitTrade();
      }
    }
  };

  // Check user input and submit trade RPC call
  const submitTrade = async (): Promise<void> => {
    sendingTrade = true;
    if (!$CURRENT_RESERVE || !$ASSETS) {
      return;
    }

    if (!inputAmount) {
      inputError = dictionary[$PREFERRED_LANGUAGE].cockpit.noInputAmount;
      inputAmount = null;
      sendingTrade = false;
      return;
    }

    let ok;
    let txid;
    let tradeAmountString = inputAmount.toString();

    if ($TRADE_ACTION === 'deposit') {
      if (TokenAmount.tokens(tradeAmountString, walletBalances[$CURRENT_RESERVE.abbrev]?.decimals).amount.gt(walletBalances[$CURRENT_RESERVE.abbrev]?.amount)) {
        inputError = dictionary[$PREFERRED_LANGUAGE].cockpit.notEnoughAsset
          .replace('{{ASSET}}', $CURRENT_RESERVE.abbrev);
        inputAmount = null;
        sendingTrade = false;
        return;
      }

      inputError = '';
      const depositLamports = TokenAmount.tokens(tradeAmountString, $CURRENT_RESERVE.decimals).amount;
      [ok, txid] = await deposit($CURRENT_RESERVE.abbrev, depositLamports);
    } else if ($TRADE_ACTION === 'withdraw') {
      if (TokenAmount.tokens(tradeAmountString, $CURRENT_RESERVE.decimals).amount.gt($CURRENT_RESERVE.availableLiquidity.amount)) {
        inputAmount = null;
        inputError = dictionary[$PREFERRED_LANGUAGE].cockpit.noLiquidity;
        sendingTrade = false;
        return;
      }

      let collateralBalance = $ASSETS.tokens[$CURRENT_RESERVE.abbrev]?.collateralBalance;
      if (TokenAmount.tokens(tradeAmountString, $CURRENT_RESERVE.decimals).amount.gt(collateralBalance.amount)) {
        inputAmount = null;
        inputError = dictionary[$PREFERRED_LANGUAGE].cockpit.lessFunds;
        sendingTrade = false;
        return;
      }

      inputError = '';
      const withdrawLamports = TokenAmount.tokens(inputAmount.toString(), $CURRENT_RESERVE.decimals).amount;
      const withdrawAmount = inputAmount === collateralBalances[$CURRENT_RESERVE.abbrev] ?
        Amount.depositNotes($ASSETS.tokens[$CURRENT_RESERVE.abbrev].collateralBalance.amount) :
        Amount.tokens(withdrawLamports);
      [ok, txid] = await withdraw($CURRENT_RESERVE.abbrev, withdrawAmount);
    } else if ($TRADE_ACTION === 'borrow') {
      if (TokenAmount.tokens(tradeAmountString, $CURRENT_RESERVE.decimals).amount.gt($CURRENT_RESERVE.availableLiquidity.amount)) {
        inputAmount = null;
        inputError = dictionary[$PREFERRED_LANGUAGE].cockpit.noLiquidity;
        sendingTrade = false;
        return;
      }

       if ((adjustedRatio && Math.ceil((adjustedRatio * 1000) / 1000) < $MARKET.minColRatio) || inputAmount > maxBorrowAmounts[$CURRENT_RESERVE.abbrev]) {
        inputAmount = null;
        inputError = dictionary[$PREFERRED_LANGUAGE].cockpit.belowMinCRatio;
        sendingTrade = false;
        return;
      }

      inputError = '';
      const borrowLamports = TokenAmount.tokens(tradeAmountString, $CURRENT_RESERVE.decimals);
      const borrowAmount = Amount.tokens(borrowLamports.amount);
      [ok, txid] = await borrow($CURRENT_RESERVE.abbrev, borrowAmount);
    } else if ($TRADE_ACTION === 'repay') {
      let loanBalance = $ASSETS.tokens[$CURRENT_RESERVE.abbrev].loanBalance;
      if(!loanBalance) {
        sendingTrade = false;
        return;
      }

      if (TokenAmount.tokens(tradeAmountString, $CURRENT_RESERVE.decimals).amount.gt(loanBalance.amount)) {
        inputAmount = null;
        inputError = dictionary[$PREFERRED_LANGUAGE].cockpit.oweLess;
        sendingTrade = false;
        return;
      }

      inputError = '';
      const repayLamports = TokenAmount.tokens(inputAmount.toString(), $CURRENT_RESERVE.decimals);
      [ok, txid] = await repay($CURRENT_RESERVE.abbrev, repayLamports.amount);
    }
    
    
    if (ok && txid) {
      COPILOT.set({
        alert: {
          good: true,
          header: dictionary[$PREFERRED_LANGUAGE].copilot.alert.success,
          text: dictionary[$PREFERRED_LANGUAGE].cockpit.txSuccess
            .replace('{{TRADE ACTION}}', $TRADE_ACTION)
            .replace('{{AMOUNT AND ASSET}}', `${inputAmount} ${$CURRENT_RESERVE.abbrev}`)
            .replaceAll('{{EXPLORER LINK}}', explorerUrl(txid))
        }
      });
      inputAmount = null;
    } else if (!ok && !txid) {
      COPILOT.set({
        alert: {
          good: false,
          header: dictionary[$PREFERRED_LANGUAGE].copilot.alert.failed,
          text: dictionary[$PREFERRED_LANGUAGE].cockpit.txFailed
        }
      });
      inputAmount = null;
    }

    updateValues();
    adjustCollateralizationRatio();
    sendingTrade = false;
    return;
  };


  // Reactive statement to update data
  // on any reserve, user account or price change
  // every 3 seconds, on tx call, trade action or reserve change
  let updateTime: number = 0;
  $: if ($MARKET || $ASSETS || $CURRENT_RESERVE || $TRADE_ACTION) {
    const currentTime = performance.now();
    if (currentTime > updateTime) {
      updateValues();
      updateTime = currentTime + 3000;
    }

    // Add search icon to table search input
    if (!document.querySelector('.dt-search i')) {
      const searchIcon = document.createElement('i');
      searchIcon.classList.add('search', 'text-gradient', 'fas', 'fa-search');
      document.querySelector('.dt-search')?.appendChild(searchIcon);
    }

    // Init View on first reaction
    init = true;
  }
</script>

{#if $MARKET && $CURRENT_RESERVE && init}
  <div class="view-container flex justify-center column">
    <h1 class="view-title text-gradient">
      {dictionary[$PREFERRED_LANGUAGE].cockpit.title}
    </h1>
    <div class="cockpit-top flex align-center justify-between">
      <div class="trade-market-tvl flex align-start justify-center column">
        <div class="divider">
        </div>
        <h2 class="view-subheader">
          {dictionary[$PREFERRED_LANGUAGE].cockpit.totalValueLocked}
        </h2>
        <h1 class="view-header text-gradient">
          {totalAbbrev(marketTVL)} 
        </h1>
      </div>
      <div class="trade-position-snapshot flex align-center justify-center">
        <div class="trade-position-ratio flex align-start justify-center column">
          <div class="flex align-center justify-center">
            <h2 class="view-subheader">
              {dictionary[$PREFERRED_LANGUAGE].cockpit.yourRatio}
            </h2>
            <i class="info far fa-question-circle"
              on:click={() => COPILOT.set({
                definition: definitions[$PREFERRED_LANGUAGE].collateralizationRatio
              })}>
            </i>
          </div>
          <h1 class="view-header"
            style={`margin-bottom: -20px; 
            ${obligation?.borrowedValue && (obligation?.colRatio <= $MARKET.minColRatio) 
              ? 'color: var(--failure);' 
                : 'color: var(--success);'}`}>
            {#if obligation?.borrowedValue && obligation?.colRatio > 10}
              &gt;1000
            {:else if obligation?.borrowedValue && obligation?.colRatio < 10}
              {currencyFormatter(obligation?.colRatio * 100, false, 1)}
            {:else}
              ∞
            {/if}
            {#if obligation?.borrowedValue}
              <span style="color: inherit;">
                %
              </span>
            {/if}
          </h1>
        </div>
        <div class="flex align-center justify-center column">
          <div class="trade-position-value flex align-center justify-center column">
            <h2 class="view-subheader">
              {dictionary[$PREFERRED_LANGUAGE].cockpit.totalDepositedValue}
            </h2>
            <p class="text-gradient bicyclette">
              {totalAbbrev(obligation?.depositedValue ?? 0)}
            </p>
          </div>
          <div class="trade-position-value flex align-center justify-center column">
            <h2 class="view-subheader">
              {dictionary[$PREFERRED_LANGUAGE].cockpit.totalBorrowedValue}
            </h2>
            <p class="text-gradient bicyclette">
              {totalAbbrev(obligation?.borrowedValue ?? 0)}
            </p>
          </div>
        </div>
      </div>
    </div>
    <Datatable settings={tableSettings} data={tableData}>
      <thead>
        <th data-key="abbrev">
          {dictionary[$PREFERRED_LANGUAGE].cockpit.asset} 
        </th>
        <th class="native-toggle">
          <Toggle onClick={() => NATIVE.set(!$NATIVE)}
            active={!$NATIVE} 
            native 
          />
        </th>
        <th data-key="availableLiquidity">
          {dictionary[$PREFERRED_LANGUAGE].cockpit.availableLiquidity}
        </th>
        <th data-key="depositAPY">
          {dictionary[$PREFERRED_LANGUAGE].cockpit.depositAPY}
          <i class="info far fa-question-circle"
              on:click={() => COPILOT.set({
                definition: definitions[$PREFERRED_LANGUAGE].depositAPY
              })}>
          </i>
        </th>
        <th data-key="borrowAPR" class="datatable-border-right">
          {dictionary[$PREFERRED_LANGUAGE].cockpit.borrowAPR}
          <i class="info far fa-question-circle"
              on:click={() => COPILOT.set({
                definition: definitions[$PREFERRED_LANGUAGE].borrowAPR
              })}>
          </i>
        </th>
        <th data-key="walletBalance">
          {dictionary[$PREFERRED_LANGUAGE].cockpit.walletBalance}
        </th>
        <th data-key="amountDeposited">
          {dictionary[$PREFERRED_LANGUAGE].cockpit.amountDeposited}
        </th>
        <th data-key="amountBorrowed">
          {dictionary[$PREFERRED_LANGUAGE].cockpit.amountBorrowed}
        </th>
        <th>
          <!--Empty column for arrow-->
        </th>
      </thead>
      <div class="datatable-divider">
      </div>
      <tbody>
        {#each $rows as row, i}
          <tr class="datatable-spacer">
            <td><!-- Extra Row for spacing --></td>
          </tr>
          <tr class:active={$CURRENT_RESERVE.abbrev === $rows[i].abbrev}>
            <td class="dt-asset" on:click={() => changeReserve($rows[i])}>
              <img src={`img/cryptos/${$rows[i].abbrev}.png`} 
                alt={`${$rows[i].abbrev} Icon`}
              />
              <span>
                {$rows[i].name}
              </span>
            </td>
            <td on:click={() => reserveDetail = $rows[i]} 
              class="reserve-detail">
              {$rows[i].abbrev} {dictionary[$PREFERRED_LANGUAGE].cockpit.detail}
            </td>
            <td on:click={() => changeReserve($rows[i])}>
              {totalAbbrev(
                $rows[i].availableLiquidity.uiAmountFloat,
                $rows[i].price,
                $NATIVE,
                2
              )}
            </td>
            <td on:click={() => changeReserve($rows[i])}>
              {$rows[i].depositAPY ? ($rows[i].depositAPY * 100).toFixed(2) : 0}%
            </td>
            <td on:click={() => changeReserve($rows[i])} 
              class="datatable-border-right">
              {$rows[i].borrowAPR ? ($rows[i].borrowAPR * 100).toFixed(2) : 0}%
            </td>
            <td class:dt-balance={walletBalances[$rows[i].abbrev]?.uiAmountFloat} 
              on:click={() => changeReserve($rows[i])}>
              {totalAbbrev(
                walletBalances[$rows[i].abbrev]?.uiAmountFloat ?? 0,
                $rows[i].price,
                $NATIVE,
                2
              )}
            </td>
            <td on:click={() => changeReserve($rows[i])}
              style={collateralBalances[$rows[i].abbrev] ? 
                'color: var(--jet-green) !important;' : ''}>
              {totalAbbrev(
                collateralBalances[$rows[i].abbrev],
                $rows[i].price,
                $NATIVE
              )}
            </td>
            <td on:click={() => changeReserve($rows[i])}
             style={loanBalances[$rows[i].abbrev] ? 
              'color: var(--jet-blue) !important;' : ''}>
              {totalAbbrev(
                loanBalances[$rows[i].abbrev],
                $rows[i].price,
                $NATIVE
              )}
            </td>
            <!--Faucet for testing if in development-->
            {#if inDevelopment}
              <td class="faucet" on:click={() => doAirdrop($rows[i])}>
                <i class="text-gradient fas fa-parachute-box"
                  title={`Airdrop ${$rows[i].abbrev}`}
                  style="margin-right: var(--spacing-lg); font-size: 18px !important;">
                </i>
              </td>
            {:else}
            <td on:click={() => changeReserve($rows[i])}>
                <i class="text-gradient jet-icons">
                  ➜
                </i>
              </td>
            {/if}
          </tr>
          <tr class="datatable-spacer">
            <td><!-- Extra Row for spacing --></td>
          </tr>
        {/each}
      </tbody>
    </Datatable>
    <div class="trade-action flex align-center justify-start">
      <div class="trade-action-select-container flex align-center justify-between">
        {#each ['deposit', 'withdraw', 'borrow', 'repay'] as action}
          <div on:click={() => {
              inputAmount = null;
              inputError = '';
              TRADE_ACTION.set(action);
              updateValues();
            }} 
            class="trade-action-select flex justify-center align-center"
            class:active={$TRADE_ACTION === action}>
            <p class="bicyclette">
              {dictionary[$PREFERRED_LANGUAGE].cockpit[action].toUpperCase()}
            </p>
          </div>
        {/each}
      </div>
      {#if disabledMessage}
        <div class="trade-action-section trade-disabled-message flex align-center justify-center column">
          <span>
            {disabledMessage}
          </span>
        </div>
      {:else}
        <div class="trade-action-section flex align-center justify-center column"
          class:disabled={disabledInput}>
          <span>
            {#if $TRADE_ACTION === 'deposit'}
              {dictionary[$PREFERRED_LANGUAGE].cockpit.walletBalance.toUpperCase()}
            {:else if $TRADE_ACTION === 'withdraw'}
              {dictionary[$PREFERRED_LANGUAGE].cockpit.availableFunds.toUpperCase()}
            {:else if $TRADE_ACTION === 'borrow'}
              {dictionary[$PREFERRED_LANGUAGE].cockpit.maxBorrowAmount.toUpperCase()}
            {:else if $TRADE_ACTION === 'repay'}
              {dictionary[$PREFERRED_LANGUAGE].cockpit.amountOwed.toUpperCase()}
            {/if}
          </span>
          <div class="flex align-center justify-center">
            {#if $TRADE_ACTION === 'deposit'}
              <p>
                {currencyFormatter(
                  walletBalances[$CURRENT_RESERVE.abbrev]?.uiAmountFloat ?? 0,
                  false,
                  $CURRENT_RESERVE.decimals
                )} 
                {$CURRENT_RESERVE.abbrev}
              </p>
            {:else if $TRADE_ACTION === 'withdraw'}
              <p>
                {currencyFormatter(maxWithdrawAmounts[$CURRENT_RESERVE.abbrev], false, $CURRENT_RESERVE.decimals)} 
                {$CURRENT_RESERVE.abbrev}
              </p>
            {:else if $TRADE_ACTION === 'borrow'}
              <p>
                {currencyFormatter(maxBorrowAmounts[$CURRENT_RESERVE.abbrev], false, $CURRENT_RESERVE.decimals)} 
                {$CURRENT_RESERVE.abbrev}
              </p>
            {:else if $TRADE_ACTION === 'repay'}
              <p>
                {currencyFormatter(
                  loanBalances[$CURRENT_RESERVE.abbrev],
                  false, 
                  $CURRENT_RESERVE.decimals
                )} 
                {$CURRENT_RESERVE.abbrev}
              </p>
            {/if}
          </div>
        </div>
        <div class="trade-action-section flex align-center justify-center column"
          class:disabled={disabledInput}>
          <span>
            {dictionary[$PREFERRED_LANGUAGE].cockpit.adjustedCollateralization.toUpperCase()}
          </span>
          <p class="bicyclette">
            {#if (obligation?.borrowedValue || ($TRADE_ACTION === 'borrow' && inputAmount)) && adjustedRatio > 10}
              &gt; 1000%
            {:else if (obligation?.borrowedValue || ($TRADE_ACTION === 'borrow' && inputAmount)) && adjustedRatio < 10}
              {currencyFormatter(adjustedRatio * 100, false, 1) + '%'}
            {:else}
              ∞
            {/if}
            <i class="info far fa-question-circle"
              style="position: absolute; color: var(--white); top: 5px; margin-left: 5px;" 
              on:click={() => COPILOT.set({
                definition: definitions[$PREFERRED_LANGUAGE].adjustedCollateralizationRatio
              })}>
            </i>
          </p>
        </div>
      {/if}
      <div class="trade-action-section flex align-center justify-center">
        <div class="max-input"
          class:active={maxInputValue 
            ? inputAmount === maxInputValue
              : false}
          class:disabled={disabledInput}
          on:click={() => {
            if (!disabledInput) {
              inputAmount = maxInputValue;
              adjustCollateralizationRatio();
            }
          }}>
          <span>
            {dictionary[$PREFERRED_LANGUAGE].cockpit.max.toUpperCase()}
          </span>
        </div>
        <div class="trade-input flex align-center justify-center"
          class:active={inputAmount} class:disabled={disabledInput}>
          <input on:keyup={() => adjustCollateralizationRatio()}
            on:keypress={(e) => {
              if (e.code === 'Enter') {
                checkSubmit();
              }
            }}
            on:click={() => inputError = ''}
            bind:value={inputAmount}
            placeholder={inputError ?? ''}
            class={inputError ? 'input-error' : ''}
            type="number" max={maxInputValue}
            disabled={disabledInput} 
          />
          <img src={`img/cryptos/${$CURRENT_RESERVE?.abbrev}.png`} alt={`${$CURRENT_RESERVE?.name} Logo`} />
          <div class="asset-abbrev-usd flex align-end justify-center column">
            <span>
              {$CURRENT_RESERVE?.abbrev}
            </span>
            <span>
              ≈ {currencyFormatter(
                  (inputAmount ?? 0) * $CURRENT_RESERVE.price,
                  true,
                  2
                )}
            </span>
          </div>
        </div>
        <div class="trade-input-btn flex align-center justify-center"
          class:active={sendingTrade}
          class:disabled={disabledInput}
          on:click={() => checkSubmit()}>
          {#if sendingTrade}
            <Loader button />
          {:else}
            <i class="jet-icons"
              title="Submit Trade">
              ➜
            </i>
          {/if}
        </div>
      </div>
    </div>
  </div>
  {#if !$ASSETS}
    <ConnectWallet />
  {:else if reserveDetail}
    <ReserveDetail {reserveDetail}
      {updateValues}
      closeReserveDetail={() => {
        if (reserveDetail?.abbrev !== $CURRENT_RESERVE?.abbrev) {
          inputAmount = null;
        }
        reserveDetail = null;
      }} />
  {/if}
{:else}
 <Loader fullview />
{/if}

<style>
  .cockpit-top {
    flex-wrap: wrap;
    padding: var(--spacing-xs) 0 var(--spacing-lg) 0;
  }
  .trade-market-tvl .divider {
    margin: 0 0 var(--spacing-lg) 0;
  }
  .trade-position-snapshot {
    min-width: 275px;
    border-radius: var(--border-radius);
    box-shadow: var(--neu-shadow-inset-low);
    padding: var(--spacing-sm) var(--spacing-lg);
  }
  .trade-position-snapshot p {
    font-size: 25px;
  }
  .trade-position-ratio {
    padding-right: 50px;
  }
  .trade-position-value {
    padding: var(--spacing-sm) 0;
  }
  .trade-action {
    position: relative;
    width: 100%;
    padding-top: calc(var(--spacing-lg) * 1.75);
    border-bottom-left-radius: var(--border-radius);
    border-bottom-right-radius: var(--border-radius);
    box-shadow: var(--neu--datatable-bottom-shadow);
    background: var(--gradient);
    overflow: hidden;
    z-index: 10;
  }
  .trade-action-select-container {
    position: absolute;
    top: 0;
    left: 0;
    width: 100%;
    z-index: 11;
  }
  .trade-action-select {
    width: calc(25% - 1px);
    padding: var(--spacing-sm) 0;
    background: rgba(0, 0, 0, 0.15);
    opacity: var(--disabled-opacity);
    cursor: pointer;
  }
  .trade-action-select.active {
    background: unset;
    opacity: 1;
  }
  .trade-action-select p {
    position: relative;
    font-size: 12px;
    letter-spacing: 0.5px;
    line-height: 10px;
    color: var(--white);
  }
  .trade-action-select p::after {
    position: absolute;
    content: '';
    width: 100%;
    height: 0px;
    bottom: -1px;
    left: 0;
    background: var(--white);
    opacity: 0.5;
  }
  .trade-action-select.active p::after {
    height: 1px;
  }
  .trade-action-section {
    position: relative;
    width: calc(25% - (var(--spacing-sm) * 2));
    padding: var(--spacing-lg) var(--spacing-sm);
  }
  .trade-action-section:last-of-type {
    width: calc(50% - (var(--spacing-sm) * 2));
  }
  .trade-action-section p, .trade-action-section span {
    text-align: center;
    color: var(--white);
  }
  .trade-action-section span {
    font-weight: bold;
    font-size: 10px;
    letter-spacing: 0.5px;
  }
  .trade-action-section p {
    font-size: 21px;
  }
  .trade-action-section .max-input {
    font-family: 'Bicyclette';
    padding: 6px var(--spacing-xs);
    margin-right: var(--spacing-sm);
    border: 1px solid var(--white);
    border-radius: 50px;
    cursor: pointer;
  }
  .trade-action-section .max-input:active, .trade-action-section .max-input.active {
    background: var(--white);
    box-shadow: var(--neu-shadow-inset-low);
  }
  .trade-action-section .max-input:active span, .trade-action-section .max-input.active span {
    background-image: var(--gradient) !important;
    -webkit-background-clip: text !important;
    -webkit-text-fill-color: transparent !important;
  }
  .trade-action-section .max-input.disabled:active, .trade-action-section .max-input.disabled:active span, .trade-action-section .max-input.active.disabled span {
    background: unset !important;
    box-shadow: unset !important;
    background-image: unset !important;
    -webkit-background-clip: unset !important;
    -webkit-text-fill-color: unset !important;
  }

  .trade-disabled-message {
    width: calc(50% - (var(--spacing-sm) * 2))
  }
  .trade-disabled-message span {
    font-weight: 400;
    font-size: 12px;
    padding: var(--spacing-sm);
  }
  
  @media screen and (max-width: 1100px) {
    .cockpit-top {
      flex-direction: column;
      align-items: flex-start;
      padding-top: unset;
    }
    .trade-market-tvl, .trade-position-snapshot {
      margin: var(--spacing-xs) 0;
    }
    .trade-position-snapshot h1 {
      font-size: 50px;
      line-height: 50px;
    }
    .trade-position-snapshot p {
      font-size: 20px;
      line-height: 20px;
    }
    .trade-action {
      flex-direction: column;
      justify-content: center;
    }
    .trade-action-section {
      width: 100% !important;
      padding: var(--spacing-md) 0;
    }
    .trade-action-section p {
      font-size: 25px;
    }
  }
</style><|MERGE_RESOLUTION|>--- conflicted
+++ resolved
@@ -64,8 +64,8 @@
           good: true,
           header: dictionary[$PREFERRED_LANGUAGE].copilot.alert.success,
           text:  dictionary[$PREFERRED_LANGUAGE].copilot.alert.airdropSuccess
-            .replace('{{UI AMOUNT}}', amount.uiAmount)
-            .replace('{{RESERVE ABBREV}}', reserve.abbrev)
+            .replaceAll('{{UI AMOUNT}}', amount.uiAmount)
+            .replaceAll('{{RESERVE ABBREV}}', reserve.abbrev)
         }
       });
     } else if (!ok && !txid) {
@@ -100,18 +100,15 @@
       disabledInput = true;
       if (assetsAreCurrentBorrow[$CURRENT_RESERVE.abbrev]) {
         disabledMessage = dictionary[$PREFERRED_LANGUAGE].cockpit.assetIsCurrentBorrow
-          .replace('{{ASSET}}', $CURRENT_RESERVE.abbrev);
+          .replaceAll('{{ASSET}}', $CURRENT_RESERVE.abbrev);
       }
     } else if ($TRADE_ACTION === 'withdraw' && (!collateralBalances[$CURRENT_RESERVE.abbrev] || noDeposits || belowMinCRatio )) {
       disabledInput = true;
-<<<<<<< HEAD
-=======
       if (noDeposits) {
         disabledMessage = disabledMessage = dictionary[$PREFERRED_LANGUAGE].cockpit.noDeposits;
       } else if (belowMinCRatio) {
         disabledMessage = disabledMessage = dictionary[$PREFERRED_LANGUAGE].cockpit.belowMinCRatio;
       }
->>>>>>> 078612bb
     } else if ($TRADE_ACTION === 'borrow' && (noDeposits || belowMinCRatio || assetsAreCurrentDeposit[$CURRENT_RESERVE.abbrev] || !$CURRENT_RESERVE.availableLiquidity.uiAmountFloat)) {
       disabledInput = true;
       if (noDeposits) {
@@ -120,7 +117,7 @@
         disabledMessage = disabledMessage = dictionary[$PREFERRED_LANGUAGE].cockpit.belowMinCRatio;
       } else if (assetsAreCurrentDeposit[$CURRENT_RESERVE.abbrev]) {
         disabledMessage = disabledMessage = dictionary[$PREFERRED_LANGUAGE].cockpit.assetIsCurrentDeposit
-          .replace('{{ASSET}}', $CURRENT_RESERVE.abbrev);
+          .replaceAll('{{ASSET}}', $CURRENT_RESERVE.abbrev);
       }
     } else if ($TRADE_ACTION === 'repay' && !loanBalances[$CURRENT_RESERVE.abbrev]) {
       disabledInput = true;
@@ -245,12 +242,23 @@
   // Check scenario and submit trade
   const checkSubmit = () => {
     if (!disabledInput) {
-      if ((obligation?.borrowedValue || $TRADE_ACTION === 'borrow') && inputAmount && adjustedRatio <= $MARKET.minColRatio) {
+      // If trade would result in c-ratio below min ratio, inform user and reject
+      if ((obligation?.borrowedValue || $TRADE_ACTION === 'borrow') && adjustedRatio <= $MARKET.minColRatio) {
+        COPILOT.set({
+          suggestion: {
+            good: false,
+            detail: dictionary[$PREFERRED_LANGUAGE].cockpit.rejectTrade
+              .replaceAll('{{NEW-C-RATIO}}', currencyFormatter(adjustedRatio * 100, false, 1))
+              .replaceAll('{{JET MIN C-RATIO}}', $MARKET.minColRatio * 100)
+          }
+        });
+      // If trade would result in c-ratio near min ratio, inform user
+      } else if ((obligation?.borrowedValue || $TRADE_ACTION === 'borrow') && adjustedRatio <= $MARKET.minColRatio + 0.2 && adjustedRatio >= $MARKET.minColRatio) {
         COPILOT.set({
           suggestion: {
             good: false,
             detail: dictionary[$PREFERRED_LANGUAGE].cockpit.subjectToLiquidation
-              .replace('{{NEW-C-RATIO}}', currencyFormatter(adjustedRatio * 100, false, 1)),                        
+              .replaceAll('{{NEW-C-RATIO}}', currencyFormatter(adjustedRatio * 100, false, 1)),                        
             action: {
               text: dictionary[$PREFERRED_LANGUAGE].cockpit.confirm,
               onClick: () => submitTrade()
@@ -284,7 +292,7 @@
     if ($TRADE_ACTION === 'deposit') {
       if (TokenAmount.tokens(tradeAmountString, walletBalances[$CURRENT_RESERVE.abbrev]?.decimals).amount.gt(walletBalances[$CURRENT_RESERVE.abbrev]?.amount)) {
         inputError = dictionary[$PREFERRED_LANGUAGE].cockpit.notEnoughAsset
-          .replace('{{ASSET}}', $CURRENT_RESERVE.abbrev);
+          .replaceAll('{{ASSET}}', $CURRENT_RESERVE.abbrev);
         inputAmount = null;
         sendingTrade = false;
         return;
@@ -360,8 +368,8 @@
           good: true,
           header: dictionary[$PREFERRED_LANGUAGE].copilot.alert.success,
           text: dictionary[$PREFERRED_LANGUAGE].cockpit.txSuccess
-            .replace('{{TRADE ACTION}}', $TRADE_ACTION)
-            .replace('{{AMOUNT AND ASSET}}', `${inputAmount} ${$CURRENT_RESERVE.abbrev}`)
+            .replaceAll('{{TRADE ACTION}}', $TRADE_ACTION)
+            .replaceAll('{{AMOUNT AND ASSET}}', `${inputAmount} ${$CURRENT_RESERVE.abbrev}`)
             .replaceAll('{{EXPLORER LINK}}', explorerUrl(txid))
         }
       });
