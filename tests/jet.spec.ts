--- conflicted
+++ resolved
@@ -22,13 +22,8 @@
 import * as chaiAsPromised from "chai-as-promised";
 import * as splToken from "@solana/spl-token";
 import { ReserveStateLayout } from "app/src/scripts/layout";
-<<<<<<< HEAD
-import isEqual from "lodash";
+import { isEqualWith } from "lodash";
 import { ReserveAccount, ReserveStateStruct } from "app/src/models/JetTypes";
-=======
-import { isEqualWith } from "lodash";
-
->>>>>>> edc6bbee
 
 chaiUse(chaiAsPromised.default);
 
